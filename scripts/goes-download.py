--- conflicted
+++ resolved
@@ -158,10 +158,6 @@
             pbar_bands.set_description(f"Band - {iband}")
 
             # download file
-<<<<<<< HEAD
-
-=======
->>>>>>> 1b3cc495
             try:
                 ifile: pd.DataFrame = goes_nearesttime(
                     attime=itime,
@@ -197,10 +193,6 @@
             # - change coordinate systems
             # - resample  (Change Period)
             # - rregrid
-<<<<<<< HEAD
-            
-=======
->>>>>>> 1b3cc495
 
         if success_flag:
             files += sub_files_list
@@ -338,8 +330,6 @@
         except OSError as e:
             print(f"Error: {file_path} : {e.strerror}")
 
-<<<<<<< HEAD
-=======
 def _check_save_dir(save_dir: str) -> bool:
     """ check if save_dir exists """
     if os.path.isdir(save_dir):
@@ -354,7 +344,6 @@
             msg += "\nCould not create directory"
             raise ValueError(msg)
 
->>>>>>> 1b3cc495
 def main(input: str):
 
     print(input)
